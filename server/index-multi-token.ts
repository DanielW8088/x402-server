import express from "express";
import { deployToken, saveDeployedToken, verifyContract } from "./services/tokenDeployer.js";
import { initDatabase } from "./db/init.js";
import { MintQueueProcessor } from "./queue/processor.js";
import { PaymentQueueProcessor } from "./queue/payment-processor.js";
import { UserService } from "./services/userService.js";
import { AIAgentService } from "./services/aiAgentService.js";
import { AIAgentTaskExecutor } from "./queue/ai-agent-executor.js";

// Import configurations
import { 
  validateEnv, 
  PORT, 
  network, 
  DEPLOY_FEE_USDC,
  x402Enabled,
  agentEncryptionKey
} from "./config/env.js";
import { pool, initRedis } from "./config/database.js";
import { 
  serverAccount, 
  minterAccount, 
  serverWalletClient, 
  minterWalletClient, 
  publicClient,
  rpcTransport,
  chain,
  usdcAbi
} from "./config/blockchain.js";

// Import routers
import { createDeploymentRouter } from "./routes/deployment.js";
import { createTokensRouter } from "./routes/tokens.js";
import { createMintRouter } from "./routes/mint.js";
import { createQueueRouter } from "./routes/queue.js";
import { createUserRouter } from "./routes/user.js";
import { createAIAgentRouter } from "./routes/ai-agent.js";

// Import helpers
import { generateMintTxHash } from "./lib/helpers.js";
import { log } from "./lib/logger.js";

// Validate environment variables
validateEnv();

const app = express();

// Trust proxy
app.set('trust proxy', true);

// Enable CORS with x402 headers
app.use((req, res, next) => {
  res.header('Access-Control-Allow-Origin', '*');
  res.header('Access-Control-Allow-Methods', 'GET, POST, OPTIONS');
  res.header('Access-Control-Allow-Headers', '*');
  res.header('Access-Control-Expose-Headers', 'X-Payment-Required, X-Payment-Version, X-Payment-Response');
  res.header('Access-Control-Allow-Credentials', 'true');
  
  if (req.method === 'OPTIONS') {
    return res.status(204).end();
  }
  next();
});

app.use(express.json());

// Services
let redis: any = null;
let userService: UserService;
let aiAgentService: AIAgentService;
let aiAgentExecutor: AIAgentTaskExecutor | null = null;
let queueProcessor: MintQueueProcessor;
let paymentQueueProcessor: PaymentQueueProcessor;

<<<<<<< HEAD
// Initialize payment queue processor
paymentQueueProcessor = new PaymentQueueProcessor(
=======
// In-memory cache for token info (fallback when Redis not available)
const tokenInfoCache = new Map<string, { data: any; expiry: number }>();
const TOKEN_CACHE_TTL_MS = 60 * 1000; // 60 seconds (1 minute)

// Clean up expired cache entries every 2 minutes
setInterval(() => {
  const now = Date.now();
  let cleanedCount = 0;
  
  for (const [key, entry] of tokenInfoCache.entries()) {
    if (entry.expiry < now) {
      tokenInfoCache.delete(key);
      cleanedCount++;
    }
  }
  
  if (cleanedCount > 0) {
    console.log(`🧹 Cleaned up ${cleanedCount} expired cache entries. Current size: ${tokenInfoCache.size}`);
  }
}, 120000); // Every 2 minutes

// Initialize payment queue processor for serial payment processing
// Use SERVER wallet for receiving USDC payments (prevents nonce conflicts)
const paymentQueueProcessor = new PaymentQueueProcessor(
>>>>>>> ad93a2a8
  pool,
  serverWalletClient,
  publicClient,
  chain,
  serverAccount,
  async (item, txHash) => {
    if (item.payment_type === 'deploy' && item.metadata) {
      const deployConfig = item.metadata.deployConfig;
      
      try {
        const deployResult = await deployToken(deployConfig);
        const savedToken = await saveDeployedToken(pool, deployConfig, deployResult);
        
        // Auto-verification
        setTimeout(async () => {
          try {
            log.verify(`Starting automatic verification for ${savedToken.address}...`);
            const verifyResult = await verifyContract(pool, savedToken.address);
            
            if (verifyResult.success) {
              log.success(`Auto-verification successful for ${savedToken.address}`);
              if (verifyResult.guid) {
                log.info(`   GUID: ${verifyResult.guid}`);
              }
            } else {
              log.warn(`Auto-verification failed for ${savedToken.address}: ${verifyResult.error}`);
            }
          } catch (verifyError: any) {
            log.warn(`Auto-verification error for ${savedToken.address}: ${verifyError.message}`);
          }
        }, 15000);
        
        return {
          success: true,
          tokenAddress: savedToken.address,
          deployTxHash: savedToken.deploy_tx_hash,
          blockNumber: savedToken.deploy_block_number,
        };
      } catch (error: any) {
        log.failure(`Deployment failed after payment:`, error.message);
        throw error;
      }
    }
    
    if (item.payment_type === 'mint' && item.metadata) {
<<<<<<< HEAD
      if (item.metadata.x402) {
        log.debug(`x402 payment completed, mints will be added by main flow`);
        return {
          success: true,
          x402: true,
          message: 'x402 mints handled by main flow'
        };
      }
      
      const { quantity, recipient: metadataRecipient } = item.metadata;
=======
      // 🔒 SECURE: Payment confirmed, now create mint queue items
      const { quantity, mode, paymentHeader, timestamp: paymentTimestamp } = item.metadata;
>>>>>>> ad93a2a8
      const tokenAddress = item.token_address!;
      const payer = item.payer;
      const recipient = metadataRecipient || payer; // Use recipient from metadata or default to payer
      
      log.info(`🎯 Payment callback mint: payer=${payer}, recipient=${recipient}`);
      
      try {
        const queueIds: string[] = [];
        const timestamp = paymentTimestamp || Date.now();
        
        for (let i = 0; i < quantity; i++) {
          const txHashBytes32 = generateMintTxHash(recipient, timestamp + i, tokenAddress);
          
          const queueId = await queueProcessor.addToQueue(
            payer,
            txHashBytes32,
<<<<<<< HEAD
            txHash,
            item.authorization,
            'traditional',
            tokenAddress,
            recipient // Pass recipient to queue!
=======
            txHash, // Payment tx hash - links mint to payment
            mode === 'x402' ? { paymentHeader } : item.authorization, // Store payment data
            mode || 'x402', // Default to x402
            tokenAddress
>>>>>>> ad93a2a8
          );
          
          queueIds.push(queueId);
        }
        
        console.log(`✅ Created ${queueIds.length}x mint queue items after ${mode} payment confirmation`);
        
        return {
          success: true,
          queueIds,
          quantity,
          mode,
        };
      } catch (error: any) {
        log.failure(`Failed to queue mints after payment:`, error.message);
        throw error;
      }
    }
    
    return null;
  }
);

<<<<<<< HEAD
=======
// Note: LP deployment is now handled by a separate standalone service
// See: server/lp-deployer-standalone.ts
// Run with: npm run lp-deployer

// Deployment fee constants
const DEPLOY_FEE_USDC = BigInt(10 * 10 ** 6); // 10 USDC

/**
 * Generate a unique transaction hash for minting
 * Uses keccak256 to create a proper 32-byte hash
 */
function generateMintTxHash(payer: string, timestamp: number, tokenAddress: string): `0x${string}` {
  const data = `${payer}-${timestamp}-${tokenAddress}`;
  const hash = keccak256(toHex(data));
  return hash as `0x${string}`;
}

/**
 * Generate payment requirements (used for both 402 response and verification)
 * CRITICAL: payTo must be the token contract address (where payment goes)
 * asset is the USDC contract address (what token is being paid)
 * 
 * Includes inputSchema and outputSchema for x402scan discovery
 */
function generatePaymentRequirements(
  tokenAddress: string,
  quantity: number,
  totalPrice: number,
  totalPriceWei: bigint,
  baseUrl: string
) {
  const usdcAddress = network === 'base-sepolia' 
    ? '0x036CbD53842c5426634e7929541eC2318f3dCF7e' as `0x${string}`
    : '0x833589fCD6eDb6E08f4c7C32D4f71b54bdA02913' as `0x${string}`;
  
  // Ensure HTTPS for production (fixes x402scan compatibility)
  const resourceUrl = baseUrl.replace(/^http:/, 'https:');
  
  return {
    scheme: "exact" as const,
    description: `Mint ${quantity}x AI agent tokens - Gasless minting on 0x402 protocol`,
    network: network as "base-sepolia" | "base",
    resource: `${resourceUrl}/api/mint/${tokenAddress}`,
    mimeType: "application/json",
    payTo: tokenAddress as `0x${string}`, // Recipient of payment (token contract)
    maxAmountRequired: totalPriceWei.toString(),
    maxTimeoutSeconds: 300,
    asset: usdcAddress, // Token being paid (USDC)
    // Schema for x402scan discovery (matches X402Response Accepts format)
    outputSchema: {
      input: {
        type: "http" as const,
        method: "POST" as const,
        bodyType: "json" as const,
        bodyFields: {
          quantity: {
            type: "number",
            description: "Number of tokens to mint",
            required: false
          }
        }
      },
      output: {
        success: {
          type: "boolean",
          description: "Whether the mint was successful"
        },
        tokenAddress: {
          type: "string",
          description: "Address of the minted token contract"
        },
        amount: {
          type: "string",
          description: "Amount of tokens minted (in wei)"
        },
        mint_tx_hash: {
          type: "string",
          description: "Transaction hash of the mint operation"
        },
        payment_tx_hash: {
          type: "string",
          description: "Transaction hash of the payment"
        },
        payer: {
          type: "string",
          description: "Address of the payer"
        }
      }
    }
  };
}

/**
 * Verify x402 payment using facilitator
 */
async function verifyX402Payment(
  paymentHeader: string, 
  tokenAddress: string,
  expectedAmount: bigint,
  quantity: number,
  req: any
): Promise<{ valid: boolean; payer?: string; amount?: bigint; error?: string }> {
  try {
    // Decode X-PAYMENT header to get PaymentPayload
    const paymentPayload = JSON.parse(Buffer.from(paymentHeader, 'base64').toString('utf-8'));
    
    console.log(`🔐 Payment payload value: ${paymentPayload.value}, expected: ${expectedAmount.toString()}`);
    
    // Calculate price (must match 402 response)
    const pricePerMint = Number(expectedAmount) / (1e6 * quantity);
    const totalPrice = pricePerMint * quantity;
    const baseUrl = `${req.protocol}://${req.get('host')}`;
    
    // Generate payment requirements (MUST match what was sent in 402 response!)
    const paymentRequirements = generatePaymentRequirements(
      tokenAddress,
      quantity,
      totalPrice,
      expectedAmount,
      baseUrl
    );
    
    console.log('🔍 Verifying x402 payment via facilitator');
    console.log('📋 Payment requirements:', JSON.stringify({
      scheme: paymentRequirements.scheme,
      network: paymentRequirements.network,
      resource: paymentRequirements.resource,
      payTo: paymentRequirements.payTo,
      asset: paymentRequirements.asset,
      maxAmountRequired: paymentRequirements.maxAmountRequired
    }, null, 2));
    
    const verifyResult = await verify(
      publicClient as any,
      paymentPayload,
      paymentRequirements
      // Note: x402 SDK uses default facilitator (x402.org) or verifies locally
    );
    
    console.log('✅ Verify result:', {
      isValid: verifyResult.isValid,
      invalidReason: verifyResult.invalidReason,
      payer: verifyResult.payer
    });
    
    if (verifyResult.isValid) {
      const payer = verifyResult.payer || paymentPayload.from as string;
      const amount = BigInt(paymentPayload.value || expectedAmount);
      
      // 🛡️ DEFENSE: Check balance and allowance before accepting payment
      // Use the actual payment token address from database, not hardcoded USDC
      let actualPaymentTokenAddress: `0x${string}`;
      if (pool) {
        const dbToken = await getToken(pool, tokenAddress);
        if (dbToken) {
          actualPaymentTokenAddress = dbToken.payment_token_address as `0x${string}`;
        } else {
          // Fallback to network default
          actualPaymentTokenAddress = (network === 'base-sepolia' 
            ? '0x036CbD53842c5426634e7929541eC2318f3dCF7e'
            : '0x833589fCD6eDb6E08f4c7C32D4f71b54bdA02913') as `0x${string}`;
        }
      } else {
        actualPaymentTokenAddress = paymentRequirements.asset as `0x${string}`;
      }
      
      const launchToolAddress = paymentRequirements.payTo as `0x${string}`;
      
      try {
        // 🛡️ EIP-3009: Only check balance, NOT allowance (signature IS the authorization)
        const balance = await publicClient.readContract({
          address: actualPaymentTokenAddress,
          abi: parseAbi(['function balanceOf(address) view returns (uint256)']),
          functionName: 'balanceOf',
          args: [payer as `0x${string}`],
        });
        
        console.log(`💰 Balance check for ${actualPaymentTokenAddress}`);
        console.log(`   Required: ${amount}, Balance: ${balance}`);
        
        if (balance < amount) {
          return {
            valid: false,
            error: `Insufficient balance: have ${balance}, need ${amount}`,
          };
        }
      } catch (balanceError: any) {
        console.error('❌ Balance check failed:', balanceError.message);
        return {
          valid: false,
          error: `Balance check failed: ${balanceError.message}`,
        };
      }
      
      return {
        valid: true,
        payer,
        amount,
      };
    } else {
      // Debug: Try to recover signer address to verify signature correctness
      try {
        const auth = paymentPayload.payload?.authorization;
        if (auth && paymentPayload.payload?.signature) {
          // Normalize message (convert uint256 fields to bigint for correct recovery)
          const normMsg = {
            from: auth.from,
            to: auth.to,
            value: BigInt(auth.value),
            validAfter: BigInt(auth.validAfter),
            validBefore: BigInt(auth.validBefore),
            nonce: auth.nonce as `0x${string}`,
          };
          
          const usdcAddress = network === 'base-sepolia' 
            ? '0x036CbD53842c5426634e7929541eC2318f3dCF7e' as `0x${string}`
            : '0x833589fCD6eDb6E08f4c7C32D4f71b54bdA02913' as `0x${string}`;
          
          // CRITICAL: Base Sepolia USDC name is "USDC", not "USD Coin"
          // Base Mainnet USDC name is "USD Coin"
          const usdcName = network === 'base-sepolia' ? 'USDC' : 'USD Coin';
          
          const domain = {
            name: usdcName,
            version: '2',
            chainId: chain.id,
            verifyingContract: usdcAddress,
          };
          
          const types = {
            TransferWithAuthorization: [
              { name: 'from', type: 'address' },
              { name: 'to', type: 'address' },
              { name: 'value', type: 'uint256' },
              { name: 'validAfter', type: 'uint256' },
              { name: 'validBefore', type: 'uint256' },
              { name: 'nonce', type: 'bytes32' },
            ],
          };
          
          await recoverTypedDataAddress({
            domain,
            types,
            primaryType: 'TransferWithAuthorization',
            message: normMsg,
            signature: paymentPayload.payload.signature as `0x${string}`,
          });
        }
      } catch (recoverError: any) {
        // Signature recovery failed
      }
      
      return { 
        valid: false, 
        error: verifyResult.invalidReason || "Payment verification failed" 
      };
    }
  } catch (error: any) {
    return { valid: false, error: error.message };
  }
}

/**
 * Settle x402 payment through payment queue (avoids nonce conflicts)
 * Extracts authorization from x402 payload and queues it for serial processing
 */
async function settleX402Payment(
  paymentHeader: string,
  tokenAddress: string,
  expectedAmount: bigint,
  quantity: number,
  req: any
): Promise<{ success: boolean; txHash?: string; error?: string }> {
  try {
    // Decode X-PAYMENT header to get PaymentPayload
    const paymentPayload = JSON.parse(Buffer.from(paymentHeader, 'base64').toString('utf-8'));
    
    console.log('🔄 Settling x402 payment via facilitator:', x402FacilitatorUrl);
    
    // Calculate price (must match 402 response)
    const pricePerMint = Number(expectedAmount) / (1e6 * quantity);
    const totalPrice = pricePerMint * quantity;
    const baseUrl = `${req.protocol}://${req.get('host')}`;
    
    // Generate payment requirements (MUST match what was sent in 402 response!)
    const paymentRequirements = generatePaymentRequirements(
      tokenAddress,
      quantity,
      totalPrice,
      expectedAmount,
      baseUrl
    );

    // ✅ Use x402 SDK to settle payment through facilitator
    // This is the standard x402 flow - facilitator handles the settlement
    console.log('🔄 Settling x402 payment');
    console.log('📋 Settle payment requirements:', JSON.stringify({
      scheme: paymentRequirements.scheme,
      network: paymentRequirements.network,
      resource: paymentRequirements.resource,
      payTo: paymentRequirements.payTo,
      asset: paymentRequirements.asset,
      maxAmountRequired: paymentRequirements.maxAmountRequired
    }, null, 2));
    
    const settleResult = await settle(
      combinedClient,       // Combined client with both public and wallet capabilities
      paymentPayload,       // Payment payload from X-PAYMENT header
      paymentRequirements   // Must match 402 response
      // Note: x402 SDK uses default facilitator or settles locally
    );

    console.log('✅ Facilitator settle result:', {
      success: settleResult.success,
      errorReason: settleResult.errorReason,
      transaction: settleResult.transaction,
      network: settleResult.network
    });

    if (settleResult.success) {
      // Payment settled successfully via facilitator
      return {
        success: true,
        txHash: settleResult.transaction,  // transaction hash from settle result
      };
    } else {
      console.error('❌ Facilitator settlement failed:', settleResult.errorReason);
      return {
        success: false,
        error: settleResult.errorReason || "Payment settlement failed via facilitator",
      };
    }

  } catch (error: any) {
    console.error('❌ Settlement error:', error);
    return { success: false, error: error.message };
  }
}

/**
 * GET /api/deploy-address - Get deployment service address
 */
app.get("/api/deploy-address", async (req, res) => {
  try {
    return res.status(200).json({
      deployAddress: account.address,
    });
  } catch (error: any) {
    return res.status(500).json({
      error: "Failed to get deploy address",
      message: error.message,
    });
  }
});

/**
 * Generate a hash code from a string for advisory lock
 * PostgreSQL advisory locks use bigint (64-bit), so we need a hash within that range
 */
function getAdvisoryLockId(str: string): bigint {
  let hash = 0;
  for (let i = 0; i < str.length; i++) {
    hash = ((hash << 5) - hash) + str.charCodeAt(i);
    hash = hash & hash; // Convert to 32bit integer
  }
  // Use absolute value and ensure it's within PostgreSQL bigint range
  return BigInt(Math.abs(hash));
}

/**
 * POST /api/deploy - Deploy a new token (with database lock for concurrency control)
 */
app.post("/api/deploy", async (req, res) => {
  if (!pool) {
    return res.status(503).json({
      error: "Database not configured",
      message: "Token deployment requires DATABASE_URL to be set",
    });
  }

  const client = await pool.connect();
  
  try {
    const { name, symbol, mintAmount, maxMintCount, price, paymentToken, deployer, authorization, imageUrl, description } = req.body;

    // 🔒 SECURITY: Comprehensive input validation
    
    // Required fields
    if (!name || !symbol || !mintAmount || !maxMintCount || !price || !paymentToken || !deployer) {
      return res.status(400).json({
        error: "Missing required fields",
        required: ["name", "symbol", "mintAmount", "maxMintCount", "price", "paymentToken", "deployer"],
      });
    }

    // Payment authorization
    if (!authorization || !authorization.signature) {
      return res.status(400).json({
        error: "Missing payment authorization",
        message: "Deployment requires 10 USDC payment authorization",
      });
    }

    // Length validation
    if (name.length > MAX_NAME_LENGTH) {
      return res.status(400).json({
        error: "Invalid name",
        message: `Name must be ${MAX_NAME_LENGTH} characters or less (got ${name.length})`,
      });
    }

    if (symbol.length > MAX_SYMBOL_LENGTH) {
      return res.status(400).json({
        error: "Invalid symbol",
        message: `Symbol must be ${MAX_SYMBOL_LENGTH} characters or less (got ${symbol.length})`,
      });
    }

    if (description && description.length > MAX_DESCRIPTION_LENGTH) {
      return res.status(400).json({
        error: "Invalid description",
        message: `Description must be ${MAX_DESCRIPTION_LENGTH} characters or less (got ${description.length})`,
      });
    }

    if (imageUrl && imageUrl.length > MAX_URL_LENGTH) {
      return res.status(400).json({
        error: "Invalid image URL",
        message: `Image URL must be ${MAX_URL_LENGTH} characters or less (got ${imageUrl.length})`,
      });
    }

    // Character validation
    if (!isValidTokenName(name)) {
      return res.status(400).json({
        error: "Invalid name format",
        message: "Name can only contain letters, numbers, spaces, and basic punctuation (.,!?-_())",
      });
    }

    if (!isValidSymbol(symbol)) {
      return res.status(400).json({
        error: "Invalid symbol format",
        message: "Symbol can only contain uppercase letters and numbers (e.g., TOKEN, ABC123)",
      });
    }

    // Address validation
    if (!isAddress(deployer)) {
      return res.status(400).json({
        error: "Invalid deployer address",
        message: "Deployer must be a valid Ethereum address",
      });
    }

    // URL validation
    if (imageUrl && !isValidHttpUrl(imageUrl)) {
      return res.status(400).json({
        error: "Invalid image URL",
        message: "Image URL must be a valid HTTP or HTTPS URL",
      });
    }

    // Normalize deployer address
    const normalizedDeployer = getAddress(deployer);

    // Numeric constraints
    const mintAmountNum = parseFloat(mintAmount);
    const maxMintCountNum = parseInt(maxMintCount);
    const priceNum = parseFloat(price);

    if (isNaN(mintAmountNum) || mintAmountNum < 1) {
      return res.status(400).json({
        error: "Invalid mintAmount",
        message: "mintAmount must be a number greater than or equal to 1",
      });
    }

    if (isNaN(maxMintCountNum) || maxMintCountNum < 10) {
      return res.status(400).json({
        error: "Invalid maxMintCount",
        message: "maxMintCount must be an integer greater than or equal to 10",
      });
    }

    if (isNaN(priceNum) || priceNum < 1) {
      return res.status(400).json({
        error: "Invalid price",
        message: "price must be a number greater than or equal to 1",
      });
    }

    // Payment token validation
    if (paymentToken !== 'USDC' && paymentToken !== 'USDT') {
      return res.status(400).json({
        error: "Invalid payment token",
        message: "paymentToken must be either 'USDC' or 'USDT'",
      });
    }

    // 🔒 Acquire advisory lock to prevent concurrent deployments
    // Use a deployment-specific lock ID
    const lockId = getAdvisoryLockId('token-deployment-global');
    
    await client.query('BEGIN');
    const lockResult = await client.query('SELECT pg_try_advisory_xact_lock($1) as acquired', [lockId.toString()]);
    
    if (!lockResult.rows[0].acquired) {
      await client.query('ROLLBACK');
      return res.status(503).json({
        error: "Deployment in progress",
        message: "Another token is currently being deployed. Please wait a moment and try again.",
        retryAfter: 5, // Suggest retry after 5 seconds
      });
    }
    
    // Verify authorization is to our address and for correct amount
    const usdcAddress = network === 'base-sepolia' 
      ? '0x036CbD53842c5426634e7929541eC2318f3dCF7e' as `0x${string}`
      : '0x833589fCD6eDb6E08f4c7C32D4f71b54bdA02913' as `0x${string}`;

    if (getAddress(authorization.to) !== getAddress(account.address)) {
      await client.query('ROLLBACK');
      return res.status(400).json({
        error: "Invalid payment recipient",
        message: `Payment must be sent to ${account.address}`,
      });
    }

    if (BigInt(authorization.value) !== DEPLOY_FEE_USDC) {
      await client.query('ROLLBACK');
      return res.status(400).json({
        error: "Invalid payment amount",
        message: `Payment must be exactly 10 USDC (${DEPLOY_FEE_USDC.toString()} wei)`,
      });
    }

    // Create deployment config
    const deployConfig: TokenDeployConfig = {
      name,
      symbol,
      mintAmount: mintAmount.toString(),
      maxMintCount: parseInt(maxMintCount),
      price: price.toString(),
      paymentToken: paymentToken === 'USDT' ? 'USDT' : 'USDC',
      network,
      deployer: normalizedDeployer,
      excessRecipient: excessRecipient,
      imageUrl: imageUrl || undefined,
      description: description || undefined,
    };

    // Add payment to queue (will trigger deployment after payment succeeds)
    const paymentId = await paymentQueueProcessor.addToQueue(
      'deploy',
      authorization,
      normalizedDeployer,
      DEPLOY_FEE_USDC.toString(),
      usdcAddress,
      undefined, // No token address yet (will be created after deployment)
      { deployConfig } // Store deployment config in metadata
    );

    // Commit transaction and release lock
    await client.query('COMMIT');

    // Return payment ID for status polling
    return res.status(202).json({
      success: true,
      message: "Deployment payment queued. Token will be deployed after payment completes.",
      paymentId,
      paymentStatus: "pending",
      statusUrl: `${req.protocol}://${req.get('host')}/api/payment/${paymentId}`,
      estimatedSeconds: 5, // Rough estimate for payment processing
    });
  } catch (error: any) {
    // Rollback transaction and release lock
    try {
      await client.query('ROLLBACK');
    } catch (rollbackError) {
      // Rollback failed
    }
    
    return res.status(500).json({
      error: "Deployment failed",
      message: error.message,
    });
  } finally {
    // Always release the client back to the pool
    client.release();
  }
});

/**
 * GET /api/tokens - Get all deployed tokens (with Redis cache)
 */
app.get("/api/tokens", async (req, res) => {
  if (!pool) {
    return res.status(503).json({
      error: "Database not configured",
    });
  }

  try {
    const { 
      deployer, 
      limit = 50, 
      offset = 0,
      search,
      sortBy,
      withTotal
    } = req.query;
    
    // Cache key includes all query params for proper cache isolation
    const cacheKey = `tokens:${network}:${deployer || 'all'}:${limit}:${offset}:${search || 'none'}:${sortBy || 'default'}:${withTotal || 'false'}`;
    const cacheTTL = parseInt(process.env.TOKENS_CACHE_TTL || '30'); // 30 seconds default
    
    // Try cache first
    if (redis) {
      try {
        const cached = await redis.get(cacheKey);
        if (cached) {
          return res.json(JSON.parse(cached));
        }
      } catch (cacheErr: any) {
        // Redis read error
      }
    }

    const result = await getAllTokens(pool, {
      network,
      deployer: deployer as string,
      isActive: true,
      limit: parseInt(limit as string),
      offset: parseInt(offset as string),
      search: search as string,
      sortBy: (sortBy as 'mintCount' | 'created' | 'volume') || 'mintCount',
      withTotal: withTotal === 'true',
    });

    // Handle both array and object return types
    const tokens = Array.isArray(result) ? result : result.tokens;

    if (tokens.length === 0) {
      return res.json({ tokens: [], total: 0 });
    }

    // ⚡️ OPTIMIZATION: Use multicall to batch read all chain data in 1 RPC call
    const contracts = tokens.flatMap(token => [
      {
        address: token.address as `0x${string}`,
        abi: tokenAbi,
        functionName: "mintCount" as const,
      },
      {
        address: token.address as `0x${string}`,
        abi: tokenAbi,
        functionName: "liquidityDeployed" as const,
      }
    ]);

    let chainResults: any[] = [];
    try {
      // Batch read all chain data (200 calls → 1 call!)
      chainResults = await publicClient.multicall({ contracts, allowFailure: true });
    } catch (err: any) {
      // Multicall failed, using DB fallback
    }

    // Format tokens with chain data
    const formattedTokens = tokens.map((token, i) => {
      let mintCount = token.mint_count; // DB fallback
      let liquidityDeployed = token.liquidity_deployed; // DB fallback

      // Extract multicall results (2 calls per token)
      if (chainResults.length > i * 2) {
        const mintCountResult = chainResults[i * 2];
        const lpResult = chainResults[i * 2 + 1];
        
        if (mintCountResult.status === 'success' && mintCountResult.result !== undefined) {
          mintCount = Number(mintCountResult.result);
        }
        if (lpResult.status === 'success' && lpResult.result !== undefined) {
          liquidityDeployed = lpResult.result as boolean;
        }
      }

      // Calculate 24h USDC volume (now from optimized DB query)
      const mintCount24h = parseInt(token.mint_count_24h || '0');
      const priceMatch = token.price ? token.price.match(/[\d.]+/) : null;
      const pricePerMint = priceMatch ? parseFloat(priceMatch[0]) : 0;
      const volume24hUSDC = mintCount24h * pricePerMint;

      return {
        address: token.address,
        name: token.name,
        symbol: token.symbol,
        deployer: token.deployer_address,
        mintAmount: token.mint_amount,
        maxMintCount: token.max_mint_count,
        mintCount, // From chain or DB
        mintCount24h,
        volume24hUSDC,
        price: token.price,
        paymentToken: token.payment_token_symbol,
        network: token.network,
        liquidityDeployed,
        createdAt: token.created_at,
        mintUrl: `/mint/${token.address}`,
        logoUrl: token.logo_url || null,
      };
    });

    // Note: Sorting is now done in SQL query for better performance
    // (launched tokens first, then by mint count or volume)

    const response = {
      tokens: formattedTokens,
      total: !Array.isArray(result) ? result.total : formattedTokens.length,
    };
    
    // Store in cache
    if (redis) {
      try {
        await redis.setex(cacheKey, cacheTTL, JSON.stringify(response));
      } catch (cacheErr: any) {
        // Redis write error
      }
    }

    return res.json(response);
  } catch (error: any) {
    return res.status(500).json({
      error: "Failed to fetch tokens",
      message: error.message,
    });
  }
});

/**
 * GET /api/tokens/:address - Get specific token info (with cache - 1 minute TTL)
 */
app.get("/api/tokens/:address", async (req, res) => {
  try {
    const { address } = req.params;
    const tokenContractAddress = address as `0x${string}`;
    
    // Cache key for individual token
    const cacheKey = `token:${network}:${address.toLowerCase()}`;
    const cacheTTL = parseInt(process.env.TOKEN_CACHE_TTL || '60'); // 60 seconds (1 minute) default
    
    // Try Redis cache first
    if (redis) {
      try {
        const cached = await redis.get(cacheKey);
        if (cached) {
          console.log(`✅ Cache hit (Redis): ${address}`);
          return res.json(JSON.parse(cached));
        }
      } catch (cacheErr: any) {
        console.warn(`⚠️  Redis cache error: ${cacheErr.message}`);
      }
    }
    
    // Try in-memory cache as fallback
    const memCacheEntry = tokenInfoCache.get(cacheKey);
    if (memCacheEntry && memCacheEntry.expiry > Date.now()) {
      console.log(`✅ Cache hit (Memory): ${address}`);
      return res.json(memCacheEntry.data);
    }

    // Fetch on-chain data
    const [mintAmount, maxSupply, totalSupply, remainingSupply, mintCount, maxMintCount, liquidityDeployed] = 
      await Promise.all([
        publicClient.readContract({
          address: tokenContractAddress,
          abi: tokenAbi,
          functionName: "mintAmount",
        }),
        publicClient.readContract({
          address: tokenContractAddress,
          abi: tokenAbi,
          functionName: "maxSupply",
        }),
        publicClient.readContract({
          address: tokenContractAddress,
          abi: tokenAbi,
          functionName: "totalSupply",
        }),
        publicClient.readContract({
          address: tokenContractAddress,
          abi: tokenAbi,
          functionName: "remainingSupply",
        }),
        publicClient.readContract({
          address: tokenContractAddress,
          abi: tokenAbi,
          functionName: "mintCount",
        }),
        publicClient.readContract({
          address: tokenContractAddress,
          abi: tokenAbi,
          functionName: "maxMintCount",
        }),
        publicClient.readContract({
          address: tokenContractAddress,
          abi: tokenAbi,
          functionName: "liquidityDeployed",
        }),
      ]);

    const mintProgress = Number(mintCount) / Number(maxMintCount) * 100;

    // Get database info if available
    let dbToken = null;
    if (pool) {
      dbToken = await getToken(pool, address);
    }

    // Get decimals from contract (new X402Tokens use 6 decimals)
    let decimals = 6; // Default to 6 decimals
    try {
      const decimalsResult = await publicClient.readContract({
        address: address as `0x${string}`,
        abi: tokenAbi,
        functionName: 'decimals',
      }) as number;
      decimals = decimalsResult;
    } catch (err) {
      console.warn(`Failed to read decimals for ${address}, using default 6:`, err);
    }

    const response = {
      address: address,
      name: dbToken?.name || "Unknown Token",
      symbol: dbToken?.symbol || "???",
      tokensPerMint: mintAmount.toString(),
      maxSupply: maxSupply.toString(),
      totalSupply: totalSupply.toString(),
      remainingSupply: remainingSupply.toString(),
      mintCount: mintCount.toString(),
      maxMintCount: maxMintCount.toString(),
      mintProgress: `${mintProgress.toFixed(2)}%`,
      liquidityDeployed,
      network,
      price: dbToken?.price || "1 USDC",
      paymentToken: dbToken?.payment_token_symbol || "USDC",
      deployer: dbToken?.deployer_address,
      paymentAddress: address, // USDC should be sent to token contract
      logoUrl: dbToken?.logo_url || null,
      decimals, // Token decimals (6 for new X402Tokens, 18 for old ones)
    };
    
    // Store in Redis cache
    if (redis) {
      try {
        await redis.setex(cacheKey, cacheTTL, JSON.stringify(response));
        console.log(`💾 Cached in Redis: ${address} (TTL: ${cacheTTL}s)`);
      } catch (cacheErr: any) {
        console.warn(`⚠️  Redis cache write error: ${cacheErr.message}`);
      }
    }
    
    // Store in memory cache as fallback
    tokenInfoCache.set(cacheKey, {
      data: response,
      expiry: Date.now() + TOKEN_CACHE_TTL_MS
    });
    console.log(`💾 Cached in Memory: ${address} (TTL: 60s)`);

    return res.json(response);
  } catch (error: any) {
    return res.status(500).json({
      error: "Failed to fetch token info",
      message: error.message,
    });
  }
});

/**
 * POST /api/mint/:address - Mint tokens (with gasless support)
 * Supports both x402 and traditional EIP-3009 payment methods
 */
app.post("/api/mint/:address", async (req, res) => {
  try {
    const { address: tokenAddress } = req.params;
    const tokenContractAddress = tokenAddress as `0x${string}`;
    const quantity = req.body.quantity || 1; // Support batch minting
    
    console.log(`📦 Request quantity: ${quantity}, body:`, JSON.stringify(req.body));
    
    if (quantity < 1 || quantity > 10) {
      return res.status(400).json({
        error: "Invalid quantity",
        message: "Quantity must be between 1 and 10",
      });
    }
    
    // 🔒 SECURITY: Payment verification is REQUIRED
    // Check payment method: x402 (X-PAYMENT header) or traditional (authorization body)
    const paymentHeader = req.headers['x-payment'] as string | undefined;
    const authorization = req.body.authorization;
    
    // Determine payment mode
    const useX402 = !!paymentHeader && x402Enabled;
    const useTraditional = !!authorization;
    
    // If no payment provided, return 402 Payment Required (x402 format)
    if (!useX402 && !useTraditional) {
      // Get token price for 402 response
      let tokenPrice = "1 USDC";
      if (pool) {
        const dbToken = await getToken(pool, tokenAddress);
        if (dbToken) {
          tokenPrice = dbToken.price;
        }
      }
      
      const priceMatch = tokenPrice.match(/[\d.]+/);
      const pricePerMint = priceMatch ? parseFloat(priceMatch[0]) : 1;
      const totalPrice = pricePerMint * quantity;
      const totalPriceWei = BigInt(Math.floor(totalPrice * 1e6)); // USDC wei (6 decimals)
      const baseUrl = `${req.protocol}://${req.get('host')}`;
      
      // Generate payment requirements using shared function
      const paymentRequirements = generatePaymentRequirements(
        tokenAddress,
        quantity,
        totalPrice,
        totalPriceWei,
        baseUrl
      );
      
      // x402-fetch expects this exact format:
      // { x402Version: 1, accepts: [PaymentRequirements] }
      const x402Response = {
        x402Version: 1,
        accepts: [paymentRequirements], // Array of payment options
      };
      
      // Return 402 with x402 standard format
      // Set x402 version header for client detection
      res.setHeader('X-Payment-Required', 'x402');
      res.setHeader('X-Payment-Version', '1');
      return res.status(402).json(x402Response);
    }
    
    // Validate traditional payment has signature
    if (useTraditional && (!authorization || !authorization.signature)) {
      return res.status(400).json({
        error: "Invalid payment authorization",
        message: "Traditional payment requires authorization with signature",
      });
    }
    
    // 🚀 ALL PAYMENTS MUST USE X402
    if (!useX402) {
      return res.status(400).json({
        error: "x402 payment required",
        message: "All payments must use x402 protocol",
      });
    }

    let payer: `0x${string}`;
      
      // Get token price for x402 verification
      let expectedPrice: bigint;
      if (pool) {
        const dbToken = await getToken(pool, tokenAddress);
        if (dbToken) {
          const priceMatch = dbToken.price.match(/[\d.]+/);
          if (priceMatch) {
            const priceInUSDC = parseFloat(priceMatch[0]);
            expectedPrice = BigInt(Math.floor(priceInUSDC * 1e6)) * BigInt(quantity);
          } else {
            expectedPrice = BigInt(1e6) * BigInt(quantity); // Default 1 USDC per mint
          }
        } else {
          expectedPrice = BigInt(1e6) * BigInt(quantity);
        }
      } else {
        expectedPrice = BigInt(1e6) * BigInt(quantity);
      }
      
      // Decode payment header to get payer
      const paymentPayload = JSON.parse(Buffer.from(paymentHeader!, 'base64').toString('utf-8'));
      payer = paymentPayload.payload?.authorization?.from as `0x${string}`;
      
      // First verify the payment
      console.log(`💰 Expected price: ${expectedPrice} wei for quantity ${quantity}`);
      const verifyResult = await verifyX402Payment(paymentHeader!, tokenAddress, expectedPrice, quantity, req);
      
      if (!verifyResult.valid) {
        return res.status(400).json({
          error: "x402 payment verification failed",
          message: verifyResult.error || "Payment signature or parameters invalid",
        });
      }
      
    // 🔒 SECURE X402 ASYNC MODE: Payment FIRST, then mints via callback
    // Extract authorization from x402 payment

    const paymentAuth = paymentPayload.payload?.authorization;
    const paymentSignature = paymentPayload.payload?.signature;
    
    if (!paymentAuth) {
      return res.status(400).json({
        error: "Invalid x402 payment",
        message: "Missing authorization in payment payload",
      });
    }
    
    // 🛡️ RATE LIMITING: Check pending payments for this user
    if (pool) {
      try {
        const pendingCountResult = await pool.query(
          `SELECT COUNT(*) as count FROM payment_queue 
           WHERE payer = $1 AND status IN ('pending', 'processing', 'sent')`,
          [payer]
        );
        const pendingCount = parseInt(pendingCountResult.rows[0].count);
        const maxPendingPerUser = 10; // Max 10 pending payments per user
        
        if (pendingCount >= maxPendingPerUser) {
          console.log(`🚫 Rate limit: User ${payer} has ${pendingCount} pending payments`);
          return res.status(429).json({
            error: "Too many pending payments",
            message: `You have ${pendingCount} pending payments. Please wait for them to complete.`,
            pendingCount,
          });
        }
      } catch (rateLimitError: any) {
        console.error('⚠️ Rate limit check failed:', rateLimitError.message);
        // Don't block the request if rate limit check fails
      }
    }
    
    // Combine authorization and signature for payment processor
    const authorizationWithSignature = {
      ...paymentAuth,
      signature: paymentSignature, // Add signature to authorization object
    };

    // Get payment token address
    let paymentTokenAddress: `0x${string}`;
    if (pool) {
      const dbToken = await getToken(pool, tokenAddress);
      if (dbToken) {
        paymentTokenAddress = dbToken.payment_token_address as `0x${string}`;
      } else {
        paymentTokenAddress = network === 'base-sepolia' 
          ? '0x036CbD53842c5426634e7929541eC2318f3dCF7e' as `0x${string}`
          : '0x833589fCD6eDb6E08f4c7C32D4f71b54bdA02913' as `0x${string}`;
      }
    } else {
      paymentTokenAddress = network === 'base-sepolia' 
        ? '0x036CbD53842c5426634e7929541eC2318f3dCF7e' as `0x${string}`
        : '0x833589fCD6eDb6E08f4c7C32D4f71b54bdA02913' as `0x${string}`;
    }

    // 🔒 CRITICAL: Add payment to queue FIRST
    // Mints will be created by payment callback ONLY after payment is confirmed on-chain
    try {
      const paymentQueueId = await paymentQueueProcessor.addToQueue(
        'mint',
        authorizationWithSignature, // Include signature for payment processor
        payer,
        expectedPrice.toString(),
        paymentTokenAddress,
        tokenAddress,
        { 
          quantity, 
          mode: 'x402',
          paymentHeader, // Store full payment header for mint creation
          timestamp: Date.now(), // For generating mint txHashes in callback
        }
      );

      console.log(`✅ X402 payment queued: ${paymentQueueId} (${quantity}x mint will be created after payment confirms)`);
      
      // ✅ IMMEDIATE RETURN - Payment processes in background
      // Mints will be created ONLY after payment is confirmed (via callback)
      return res.status(202).json({ // 202 Accepted
        success: true,
        message: `Payment queued - ${quantity}x mint will start after payment confirms`,
        paymentQueueId,
        quantity,
        payer,
        paymentMode: 'x402',
        status: 'payment_pending',
        note: 'Poll /api/payment/:paymentQueueId for status. Mints will be created automatically after payment confirms.',
      });
      
    } catch (error: any) {
      return res.status(500).json({
        error: "Failed to queue payment",
        message: error.message,
      });
    }
  } catch (error: any) {
    return res.status(500).json({
      error: "Mint failed",
      message: error.message,
    });
  }
});

/**
 * GET /api/payment/:paymentId - Get payment status
 */
app.get("/api/payment/:paymentId", async (req, res) => {
  try {
    const { paymentId } = req.params;
    const status = await paymentQueueProcessor.getPaymentStatus(paymentId);
    
    if (!status) {
      return res.status(404).json({
        error: "Payment not found",
      });
    }

    // Format response
    const response: any = {
      paymentId: status.id,
      paymentType: status.payment_type,
      status: status.status,
      payer: status.payer,
      amount: status.amount,
      paymentTokenAddress: status.payment_token_address,
      txHash: status.tx_hash,
      error: status.error,
      createdAt: status.created_at,
      processedAt: status.processed_at,
    };

    // Include deployment result if available
    if (status.result) {
      response.result = status.result;
      
      // For deploy payments, add convenient fields
      if (status.payment_type === 'deploy' && status.result.tokenAddress) {
        response.tokenAddress = status.result.tokenAddress;
        response.deployTxHash = status.result.deployTxHash;
        response.mintUrl = `${req.protocol}://${req.get('host')}/mint/${status.result.tokenAddress}`;
      }
    }

    return res.json(response);
  } catch (error: any) {
    return res.status(500).json({
      error: "Failed to fetch payment status",
      message: error.message,
    });
  }
});

/**
 * GET /api/payment/stats - Get payment queue statistics
 */
app.get("/api/payment/stats", async (req, res) => {
  try {
    const stats = await paymentQueueProcessor.getStats();
    return res.json(stats);
  } catch (error: any) {
    return res.status(500).json({
      error: "Failed to fetch payment stats",
      message: error.message,
    });
  }
});

/**
 * GET /api/queue/:queueId - Get queue item status
 */
app.get("/api/queue/:queueId", async (req, res) => {
  try {
    const { queueId } = req.params;
    const status = await queueProcessor.getQueueStatus(queueId);
    
    if (!status) {
      return res.status(404).json({
        error: "Queue item not found",
      });
    }

    return res.json(status);
  } catch (error: any) {
    return res.status(500).json({
      error: "Failed to fetch queue status",
      message: error.message,
    });
  }
});

/**
 * GET /api/queue/stats - Get queue statistics
 */
app.get("/api/queue/stats", async (req, res) => {
  try {
    const stats = await queueProcessor.getQueueStats();
    return res.json(stats);
  } catch (error: any) {
    return res.status(500).json({
      error: "Failed to fetch queue stats",
      message: error.message,
    });
  }
});

// ==================== User & Points System APIs ====================

/**
 * Get or create user by wallet address
 * GET /api/user/:address
 */
app.get("/api/user/:address", async (req, res) => {
  try {
    const { address } = req.params;

    if (!isAddress(address)) {
      return res.status(400).json({ error: "Invalid wallet address" });
    }

    const user = await userService.getOrCreateUser(address);
    
    return res.json({
      success: true,
      user,
    });
  } catch (error: any) {
    console.error("Error fetching user:", error);
    return res.status(500).json({
      error: "Failed to fetch user",
      message: error.message,
    });
  }
});

/**
 * Use invitation code
 * POST /api/user/:address/invite
 * Body: { invitationCode: string }
 */
app.post("/api/user/:address/invite", async (req, res) => {
  try {
    const { address } = req.params;
    const { invitationCode } = req.body;

    if (!isAddress(address)) {
      return res.status(400).json({ error: "Invalid wallet address" });
    }

    if (!invitationCode || typeof invitationCode !== 'string') {
      return res.status(400).json({ error: "Invitation code is required" });
    }

    // Ensure user exists
    await userService.getOrCreateUser(address);

    // Use invitation code
    const result = await userService.useInvitationCode(address, invitationCode);

    if (!result.success) {
      return res.status(400).json({
        success: false,
        error: result.message,
      });
    }

    return res.json(result);
  } catch (error: any) {
    console.error("Error using invitation code:", error);
    return res.status(500).json({
      error: "Failed to use invitation code",
      message: error.message,
    });
  }
});

/**
 * Get user rank
 * GET /api/user/:address/rank
 */
app.get("/api/user/:address/rank", async (req, res) => {
  try {
    const { address } = req.params;

    if (!isAddress(address)) {
      return res.status(400).json({ error: "Invalid wallet address" });
    }

    const rank = await userService.getUserRank(address);

    if (rank === null) {
      return res.status(404).json({ error: "User not found in rankings" });
    }

    return res.json({
      success: true,
      rank,
    });
  } catch (error: any) {
    console.error("Error fetching user rank:", error);
    return res.status(500).json({
      error: "Failed to fetch user rank",
      message: error.message,
    });
  }
});

/**
 * Get user's referrals
 * GET /api/user/:address/referrals
 */
app.get("/api/user/:address/referrals", async (req, res) => {
  try {
    const { address } = req.params;

    if (!isAddress(address)) {
      return res.status(400).json({ error: "Invalid wallet address" });
    }

    const referrals = await userService.getUserReferrals(address);

    return res.json({
      success: true,
      count: referrals.length,
      referrals,
    });
  } catch (error: any) {
    console.error("Error fetching referrals:", error);
    return res.status(500).json({
      error: "Failed to fetch referrals",
      message: error.message,
    });
  }
});

/**
 * Get leaderboard
 * GET /api/leaderboard
 * Query params: limit (default: 100), offset (default: 0)
 */
app.get("/api/leaderboard", async (req, res) => {
  try {
    const limit = Math.min(parseInt(req.query.limit as string) || 100, 1000);
    const offset = parseInt(req.query.offset as string) || 0;

    const leaderboard = await userService.getLeaderboard(limit, offset);
    const stats = await userService.getLeaderboardStats();

    return res.json({
      success: true,
      stats,
      leaderboard,
      pagination: {
        limit,
        offset,
        total: stats.total_users,
      },
    });
  } catch (error: any) {
    console.error("Error fetching leaderboard:", error);
    return res.status(500).json({
      error: "Failed to fetch leaderboard",
      message: error.message,
    });
  }
});

/**
 * Get leaderboard stats only
 * GET /api/leaderboard/stats
 */
app.get("/api/leaderboard/stats", async (req, res) => {
  try {
    const stats = await userService.getLeaderboardStats();

    return res.json({
      success: true,
      stats,
    });
  } catch (error: any) {
    console.error("Error fetching leaderboard stats:", error);
    return res.status(500).json({
      error: "Failed to fetch leaderboard stats",
      message: error.message,
    });
  }
});

>>>>>>> ad93a2a8
// Health check
app.get("/health", (req, res) => {
  res.json({
    status: "ok",
    version: "1.0.0",
    timestamp: new Date().toISOString(),
    network,
    database: true,
    redis: redis?.status === 'ready',
    queueProcessor: "enabled",
    aiAgent: "enabled",
  });
});

async function start() {
  // Initialize Redis
  redis = await initRedis();

  // Initialize database
  try {
    await initDatabase(pool);
  } catch (error) {
    process.exit(1);
  }

  // Initialize services
  userService = new UserService(pool, redis);
  aiAgentService = new AIAgentService(pool);
  
  // AI Agent Task Executor is now a standalone service (ai-mint-executor.ts)
  // Run it separately with: pm2 start ecosystem.ai-mint.cjs
  // DO NOT enable it here to avoid conflicts
  const aiAgentEnabled = false; // Always disabled in main server
  if (aiAgentEnabled && agentEncryptionKey) {
    log.warn('⚠️  AI Agent Task Executor should run as standalone service!');
    log.warn('   Start with: pm2 start ecosystem.ai-mint.cjs');
    log.warn('   Do not enable AI_AGENT_ENABLED in main server');
  }

  // Initialize queue processor
  queueProcessor = new MintQueueProcessor(
    pool,
    minterWalletClient,
    publicClient,
    minterAccount,
    undefined,
    userService
  );

  // Start queue processors
  await queueProcessor.start();
  await paymentQueueProcessor.start();

  // Register routes
  app.use("/api", createDeploymentRouter(pool, paymentQueueProcessor));
  app.use("/api", createTokensRouter(pool, redis));
  app.use("/api", createMintRouter(pool, queueProcessor, paymentQueueProcessor));
  app.use("/api", createQueueRouter(queueProcessor, paymentQueueProcessor));
  app.use("/api", createUserRouter(userService));
  app.use("/api", createAIAgentRouter(aiAgentService));

  // Get queue config
  let mintQueueConfigDisplay = "enabled";
  let paymentQueueConfigDisplay = "enabled";
  try {
    const configResult = await pool.query(`
      SELECT key, value FROM system_settings 
      WHERE key IN ('batch_interval_seconds', 'payment_batch_interval_ms')
    `);
    configResult.rows.forEach(row => {
      const interval = parseInt(row.value);
      if (row.key === 'batch_interval_seconds') {
        mintQueueConfigDisplay = `✅ Enabled (batch every ${interval}s)`;
      } else if (row.key === 'payment_batch_interval_ms') {
        paymentQueueConfigDisplay = `✅ Enabled (batch every ${interval}ms)`;
      }
    });
  } catch (e) {
    mintQueueConfigDisplay = "✅ Enabled";
    paymentQueueConfigDisplay = "✅ Enabled";
  }

  app.listen(PORT, () => {
    log.startup(`\n🚀 Multi-Token Mint Server Started`);
    log.startup(`   Port: ${PORT}`);
    log.startup(`   Network: ${network}`);
    log.startup(`   Database: ✅ Connected`);
    log.startup(`   Redis: ${redis ? '✅ Connected' : '⚠️  Disabled'}`);
    log.startup(`   Log Level: ${process.env.LOG_LEVEL || (process.env.NODE_ENV === 'production' ? 'INFO' : 'DEBUG')}`);
    log.startup(`\n💰 Wallet Configuration:`);
    log.startup(`   SERVER (USDC payments): ${serverAccount.address}`);
    log.startup(`   MINTER (mint execution): ${minterAccount.address}`);
    log.startup(`\n⚙️  Queue Processors:`);
    log.startup(`   Payment Queue: ${paymentQueueConfigDisplay}`);
    log.startup(`   Mint Queue: ${mintQueueConfigDisplay}`);
    log.startup(`   x402: ${x402Enabled ? '✅ Enabled' : '❌ Disabled'}`);
    log.startup(`\n🤖 AI Agent:`);
    log.startup(`   Status: ${aiAgentExecutor ? '✅ Running' : '⏸️  Disabled'}`);
    if (aiAgentExecutor) {
      log.startup(`   Features: Chat + Auto Mint`);
    }
    log.startup(``);
  });
}

start().catch(console.error);

// Graceful shutdown
process.on('SIGTERM', async () => {
  log.info('\n🛑 Shutting down gracefully...');
  queueProcessor.stop();
  paymentQueueProcessor.stop();
  // if (aiAgentExecutor) aiAgentExecutor.stop(); // Now runs as standalone service
  if (redis) await redis.quit();
  await pool.end();
  log.info('✅ Shutdown complete');
  process.exit(0);
});

process.on('SIGINT', async () => {
  log.info('\n🛑 Shutting down gracefully...');
  queueProcessor.stop();
  paymentQueueProcessor.stop();
  // if (aiAgentExecutor) aiAgentExecutor.stop(); // Now runs as standalone service
  if (redis) await redis.quit();
  await pool.end();
  log.info('✅ Shutdown complete');
  process.exit(0);
});
<|MERGE_RESOLUTION|>--- conflicted
+++ resolved
@@ -72,10 +72,6 @@
 let queueProcessor: MintQueueProcessor;
 let paymentQueueProcessor: PaymentQueueProcessor;
 
-<<<<<<< HEAD
-// Initialize payment queue processor
-paymentQueueProcessor = new PaymentQueueProcessor(
-=======
 // In-memory cache for token info (fallback when Redis not available)
 const tokenInfoCache = new Map<string, { data: any; expiry: number }>();
 const TOKEN_CACHE_TTL_MS = 60 * 1000; // 60 seconds (1 minute)
@@ -99,8 +95,7 @@
 
 // Initialize payment queue processor for serial payment processing
 // Use SERVER wallet for receiving USDC payments (prevents nonce conflicts)
-const paymentQueueProcessor = new PaymentQueueProcessor(
->>>>>>> ad93a2a8
+paymentQueueProcessor = new PaymentQueueProcessor(
   pool,
   serverWalletClient,
   publicClient,
@@ -146,7 +141,7 @@
     }
     
     if (item.payment_type === 'mint' && item.metadata) {
-<<<<<<< HEAD
+      // Check if this is an x402 payment from ai-mint branch
       if (item.metadata.x402) {
         log.debug(`x402 payment completed, mints will be added by main flow`);
         return {
@@ -156,11 +151,8 @@
         };
       }
       
-      const { quantity, recipient: metadataRecipient } = item.metadata;
-=======
       // 🔒 SECURE: Payment confirmed, now create mint queue items
-      const { quantity, mode, paymentHeader, timestamp: paymentTimestamp } = item.metadata;
->>>>>>> ad93a2a8
+      const { quantity, mode, paymentHeader, timestamp: paymentTimestamp, recipient: metadataRecipient } = item.metadata;
       const tokenAddress = item.token_address!;
       const payer = item.payer;
       const recipient = metadataRecipient || payer; // Use recipient from metadata or default to payer
@@ -177,18 +169,11 @@
           const queueId = await queueProcessor.addToQueue(
             payer,
             txHashBytes32,
-<<<<<<< HEAD
-            txHash,
-            item.authorization,
-            'traditional',
+            item.tx_hash,
+            mode === 'x402' ? { paymentHeader } : item.authorization, // Store payment data
+            mode || 'x402', // Default to x402
             tokenAddress,
             recipient // Pass recipient to queue!
-=======
-            txHash, // Payment tx hash - links mint to payment
-            mode === 'x402' ? { paymentHeader } : item.authorization, // Store payment data
-            mode || 'x402', // Default to x402
-            tokenAddress
->>>>>>> ad93a2a8
           );
           
           queueIds.push(queueId);
@@ -212,1400 +197,10 @@
   }
 );
 
-<<<<<<< HEAD
-=======
 // Note: LP deployment is now handled by a separate standalone service
 // See: server/lp-deployer-standalone.ts
 // Run with: npm run lp-deployer
 
-// Deployment fee constants
-const DEPLOY_FEE_USDC = BigInt(10 * 10 ** 6); // 10 USDC
-
-/**
- * Generate a unique transaction hash for minting
- * Uses keccak256 to create a proper 32-byte hash
- */
-function generateMintTxHash(payer: string, timestamp: number, tokenAddress: string): `0x${string}` {
-  const data = `${payer}-${timestamp}-${tokenAddress}`;
-  const hash = keccak256(toHex(data));
-  return hash as `0x${string}`;
-}
-
-/**
- * Generate payment requirements (used for both 402 response and verification)
- * CRITICAL: payTo must be the token contract address (where payment goes)
- * asset is the USDC contract address (what token is being paid)
- * 
- * Includes inputSchema and outputSchema for x402scan discovery
- */
-function generatePaymentRequirements(
-  tokenAddress: string,
-  quantity: number,
-  totalPrice: number,
-  totalPriceWei: bigint,
-  baseUrl: string
-) {
-  const usdcAddress = network === 'base-sepolia' 
-    ? '0x036CbD53842c5426634e7929541eC2318f3dCF7e' as `0x${string}`
-    : '0x833589fCD6eDb6E08f4c7C32D4f71b54bdA02913' as `0x${string}`;
-  
-  // Ensure HTTPS for production (fixes x402scan compatibility)
-  const resourceUrl = baseUrl.replace(/^http:/, 'https:');
-  
-  return {
-    scheme: "exact" as const,
-    description: `Mint ${quantity}x AI agent tokens - Gasless minting on 0x402 protocol`,
-    network: network as "base-sepolia" | "base",
-    resource: `${resourceUrl}/api/mint/${tokenAddress}`,
-    mimeType: "application/json",
-    payTo: tokenAddress as `0x${string}`, // Recipient of payment (token contract)
-    maxAmountRequired: totalPriceWei.toString(),
-    maxTimeoutSeconds: 300,
-    asset: usdcAddress, // Token being paid (USDC)
-    // Schema for x402scan discovery (matches X402Response Accepts format)
-    outputSchema: {
-      input: {
-        type: "http" as const,
-        method: "POST" as const,
-        bodyType: "json" as const,
-        bodyFields: {
-          quantity: {
-            type: "number",
-            description: "Number of tokens to mint",
-            required: false
-          }
-        }
-      },
-      output: {
-        success: {
-          type: "boolean",
-          description: "Whether the mint was successful"
-        },
-        tokenAddress: {
-          type: "string",
-          description: "Address of the minted token contract"
-        },
-        amount: {
-          type: "string",
-          description: "Amount of tokens minted (in wei)"
-        },
-        mint_tx_hash: {
-          type: "string",
-          description: "Transaction hash of the mint operation"
-        },
-        payment_tx_hash: {
-          type: "string",
-          description: "Transaction hash of the payment"
-        },
-        payer: {
-          type: "string",
-          description: "Address of the payer"
-        }
-      }
-    }
-  };
-}
-
-/**
- * Verify x402 payment using facilitator
- */
-async function verifyX402Payment(
-  paymentHeader: string, 
-  tokenAddress: string,
-  expectedAmount: bigint,
-  quantity: number,
-  req: any
-): Promise<{ valid: boolean; payer?: string; amount?: bigint; error?: string }> {
-  try {
-    // Decode X-PAYMENT header to get PaymentPayload
-    const paymentPayload = JSON.parse(Buffer.from(paymentHeader, 'base64').toString('utf-8'));
-    
-    console.log(`🔐 Payment payload value: ${paymentPayload.value}, expected: ${expectedAmount.toString()}`);
-    
-    // Calculate price (must match 402 response)
-    const pricePerMint = Number(expectedAmount) / (1e6 * quantity);
-    const totalPrice = pricePerMint * quantity;
-    const baseUrl = `${req.protocol}://${req.get('host')}`;
-    
-    // Generate payment requirements (MUST match what was sent in 402 response!)
-    const paymentRequirements = generatePaymentRequirements(
-      tokenAddress,
-      quantity,
-      totalPrice,
-      expectedAmount,
-      baseUrl
-    );
-    
-    console.log('🔍 Verifying x402 payment via facilitator');
-    console.log('📋 Payment requirements:', JSON.stringify({
-      scheme: paymentRequirements.scheme,
-      network: paymentRequirements.network,
-      resource: paymentRequirements.resource,
-      payTo: paymentRequirements.payTo,
-      asset: paymentRequirements.asset,
-      maxAmountRequired: paymentRequirements.maxAmountRequired
-    }, null, 2));
-    
-    const verifyResult = await verify(
-      publicClient as any,
-      paymentPayload,
-      paymentRequirements
-      // Note: x402 SDK uses default facilitator (x402.org) or verifies locally
-    );
-    
-    console.log('✅ Verify result:', {
-      isValid: verifyResult.isValid,
-      invalidReason: verifyResult.invalidReason,
-      payer: verifyResult.payer
-    });
-    
-    if (verifyResult.isValid) {
-      const payer = verifyResult.payer || paymentPayload.from as string;
-      const amount = BigInt(paymentPayload.value || expectedAmount);
-      
-      // 🛡️ DEFENSE: Check balance and allowance before accepting payment
-      // Use the actual payment token address from database, not hardcoded USDC
-      let actualPaymentTokenAddress: `0x${string}`;
-      if (pool) {
-        const dbToken = await getToken(pool, tokenAddress);
-        if (dbToken) {
-          actualPaymentTokenAddress = dbToken.payment_token_address as `0x${string}`;
-        } else {
-          // Fallback to network default
-          actualPaymentTokenAddress = (network === 'base-sepolia' 
-            ? '0x036CbD53842c5426634e7929541eC2318f3dCF7e'
-            : '0x833589fCD6eDb6E08f4c7C32D4f71b54bdA02913') as `0x${string}`;
-        }
-      } else {
-        actualPaymentTokenAddress = paymentRequirements.asset as `0x${string}`;
-      }
-      
-      const launchToolAddress = paymentRequirements.payTo as `0x${string}`;
-      
-      try {
-        // 🛡️ EIP-3009: Only check balance, NOT allowance (signature IS the authorization)
-        const balance = await publicClient.readContract({
-          address: actualPaymentTokenAddress,
-          abi: parseAbi(['function balanceOf(address) view returns (uint256)']),
-          functionName: 'balanceOf',
-          args: [payer as `0x${string}`],
-        });
-        
-        console.log(`💰 Balance check for ${actualPaymentTokenAddress}`);
-        console.log(`   Required: ${amount}, Balance: ${balance}`);
-        
-        if (balance < amount) {
-          return {
-            valid: false,
-            error: `Insufficient balance: have ${balance}, need ${amount}`,
-          };
-        }
-      } catch (balanceError: any) {
-        console.error('❌ Balance check failed:', balanceError.message);
-        return {
-          valid: false,
-          error: `Balance check failed: ${balanceError.message}`,
-        };
-      }
-      
-      return {
-        valid: true,
-        payer,
-        amount,
-      };
-    } else {
-      // Debug: Try to recover signer address to verify signature correctness
-      try {
-        const auth = paymentPayload.payload?.authorization;
-        if (auth && paymentPayload.payload?.signature) {
-          // Normalize message (convert uint256 fields to bigint for correct recovery)
-          const normMsg = {
-            from: auth.from,
-            to: auth.to,
-            value: BigInt(auth.value),
-            validAfter: BigInt(auth.validAfter),
-            validBefore: BigInt(auth.validBefore),
-            nonce: auth.nonce as `0x${string}`,
-          };
-          
-          const usdcAddress = network === 'base-sepolia' 
-            ? '0x036CbD53842c5426634e7929541eC2318f3dCF7e' as `0x${string}`
-            : '0x833589fCD6eDb6E08f4c7C32D4f71b54bdA02913' as `0x${string}`;
-          
-          // CRITICAL: Base Sepolia USDC name is "USDC", not "USD Coin"
-          // Base Mainnet USDC name is "USD Coin"
-          const usdcName = network === 'base-sepolia' ? 'USDC' : 'USD Coin';
-          
-          const domain = {
-            name: usdcName,
-            version: '2',
-            chainId: chain.id,
-            verifyingContract: usdcAddress,
-          };
-          
-          const types = {
-            TransferWithAuthorization: [
-              { name: 'from', type: 'address' },
-              { name: 'to', type: 'address' },
-              { name: 'value', type: 'uint256' },
-              { name: 'validAfter', type: 'uint256' },
-              { name: 'validBefore', type: 'uint256' },
-              { name: 'nonce', type: 'bytes32' },
-            ],
-          };
-          
-          await recoverTypedDataAddress({
-            domain,
-            types,
-            primaryType: 'TransferWithAuthorization',
-            message: normMsg,
-            signature: paymentPayload.payload.signature as `0x${string}`,
-          });
-        }
-      } catch (recoverError: any) {
-        // Signature recovery failed
-      }
-      
-      return { 
-        valid: false, 
-        error: verifyResult.invalidReason || "Payment verification failed" 
-      };
-    }
-  } catch (error: any) {
-    return { valid: false, error: error.message };
-  }
-}
-
-/**
- * Settle x402 payment through payment queue (avoids nonce conflicts)
- * Extracts authorization from x402 payload and queues it for serial processing
- */
-async function settleX402Payment(
-  paymentHeader: string,
-  tokenAddress: string,
-  expectedAmount: bigint,
-  quantity: number,
-  req: any
-): Promise<{ success: boolean; txHash?: string; error?: string }> {
-  try {
-    // Decode X-PAYMENT header to get PaymentPayload
-    const paymentPayload = JSON.parse(Buffer.from(paymentHeader, 'base64').toString('utf-8'));
-    
-    console.log('🔄 Settling x402 payment via facilitator:', x402FacilitatorUrl);
-    
-    // Calculate price (must match 402 response)
-    const pricePerMint = Number(expectedAmount) / (1e6 * quantity);
-    const totalPrice = pricePerMint * quantity;
-    const baseUrl = `${req.protocol}://${req.get('host')}`;
-    
-    // Generate payment requirements (MUST match what was sent in 402 response!)
-    const paymentRequirements = generatePaymentRequirements(
-      tokenAddress,
-      quantity,
-      totalPrice,
-      expectedAmount,
-      baseUrl
-    );
-
-    // ✅ Use x402 SDK to settle payment through facilitator
-    // This is the standard x402 flow - facilitator handles the settlement
-    console.log('🔄 Settling x402 payment');
-    console.log('📋 Settle payment requirements:', JSON.stringify({
-      scheme: paymentRequirements.scheme,
-      network: paymentRequirements.network,
-      resource: paymentRequirements.resource,
-      payTo: paymentRequirements.payTo,
-      asset: paymentRequirements.asset,
-      maxAmountRequired: paymentRequirements.maxAmountRequired
-    }, null, 2));
-    
-    const settleResult = await settle(
-      combinedClient,       // Combined client with both public and wallet capabilities
-      paymentPayload,       // Payment payload from X-PAYMENT header
-      paymentRequirements   // Must match 402 response
-      // Note: x402 SDK uses default facilitator or settles locally
-    );
-
-    console.log('✅ Facilitator settle result:', {
-      success: settleResult.success,
-      errorReason: settleResult.errorReason,
-      transaction: settleResult.transaction,
-      network: settleResult.network
-    });
-
-    if (settleResult.success) {
-      // Payment settled successfully via facilitator
-      return {
-        success: true,
-        txHash: settleResult.transaction,  // transaction hash from settle result
-      };
-    } else {
-      console.error('❌ Facilitator settlement failed:', settleResult.errorReason);
-      return {
-        success: false,
-        error: settleResult.errorReason || "Payment settlement failed via facilitator",
-      };
-    }
-
-  } catch (error: any) {
-    console.error('❌ Settlement error:', error);
-    return { success: false, error: error.message };
-  }
-}
-
-/**
- * GET /api/deploy-address - Get deployment service address
- */
-app.get("/api/deploy-address", async (req, res) => {
-  try {
-    return res.status(200).json({
-      deployAddress: account.address,
-    });
-  } catch (error: any) {
-    return res.status(500).json({
-      error: "Failed to get deploy address",
-      message: error.message,
-    });
-  }
-});
-
-/**
- * Generate a hash code from a string for advisory lock
- * PostgreSQL advisory locks use bigint (64-bit), so we need a hash within that range
- */
-function getAdvisoryLockId(str: string): bigint {
-  let hash = 0;
-  for (let i = 0; i < str.length; i++) {
-    hash = ((hash << 5) - hash) + str.charCodeAt(i);
-    hash = hash & hash; // Convert to 32bit integer
-  }
-  // Use absolute value and ensure it's within PostgreSQL bigint range
-  return BigInt(Math.abs(hash));
-}
-
-/**
- * POST /api/deploy - Deploy a new token (with database lock for concurrency control)
- */
-app.post("/api/deploy", async (req, res) => {
-  if (!pool) {
-    return res.status(503).json({
-      error: "Database not configured",
-      message: "Token deployment requires DATABASE_URL to be set",
-    });
-  }
-
-  const client = await pool.connect();
-  
-  try {
-    const { name, symbol, mintAmount, maxMintCount, price, paymentToken, deployer, authorization, imageUrl, description } = req.body;
-
-    // 🔒 SECURITY: Comprehensive input validation
-    
-    // Required fields
-    if (!name || !symbol || !mintAmount || !maxMintCount || !price || !paymentToken || !deployer) {
-      return res.status(400).json({
-        error: "Missing required fields",
-        required: ["name", "symbol", "mintAmount", "maxMintCount", "price", "paymentToken", "deployer"],
-      });
-    }
-
-    // Payment authorization
-    if (!authorization || !authorization.signature) {
-      return res.status(400).json({
-        error: "Missing payment authorization",
-        message: "Deployment requires 10 USDC payment authorization",
-      });
-    }
-
-    // Length validation
-    if (name.length > MAX_NAME_LENGTH) {
-      return res.status(400).json({
-        error: "Invalid name",
-        message: `Name must be ${MAX_NAME_LENGTH} characters or less (got ${name.length})`,
-      });
-    }
-
-    if (symbol.length > MAX_SYMBOL_LENGTH) {
-      return res.status(400).json({
-        error: "Invalid symbol",
-        message: `Symbol must be ${MAX_SYMBOL_LENGTH} characters or less (got ${symbol.length})`,
-      });
-    }
-
-    if (description && description.length > MAX_DESCRIPTION_LENGTH) {
-      return res.status(400).json({
-        error: "Invalid description",
-        message: `Description must be ${MAX_DESCRIPTION_LENGTH} characters or less (got ${description.length})`,
-      });
-    }
-
-    if (imageUrl && imageUrl.length > MAX_URL_LENGTH) {
-      return res.status(400).json({
-        error: "Invalid image URL",
-        message: `Image URL must be ${MAX_URL_LENGTH} characters or less (got ${imageUrl.length})`,
-      });
-    }
-
-    // Character validation
-    if (!isValidTokenName(name)) {
-      return res.status(400).json({
-        error: "Invalid name format",
-        message: "Name can only contain letters, numbers, spaces, and basic punctuation (.,!?-_())",
-      });
-    }
-
-    if (!isValidSymbol(symbol)) {
-      return res.status(400).json({
-        error: "Invalid symbol format",
-        message: "Symbol can only contain uppercase letters and numbers (e.g., TOKEN, ABC123)",
-      });
-    }
-
-    // Address validation
-    if (!isAddress(deployer)) {
-      return res.status(400).json({
-        error: "Invalid deployer address",
-        message: "Deployer must be a valid Ethereum address",
-      });
-    }
-
-    // URL validation
-    if (imageUrl && !isValidHttpUrl(imageUrl)) {
-      return res.status(400).json({
-        error: "Invalid image URL",
-        message: "Image URL must be a valid HTTP or HTTPS URL",
-      });
-    }
-
-    // Normalize deployer address
-    const normalizedDeployer = getAddress(deployer);
-
-    // Numeric constraints
-    const mintAmountNum = parseFloat(mintAmount);
-    const maxMintCountNum = parseInt(maxMintCount);
-    const priceNum = parseFloat(price);
-
-    if (isNaN(mintAmountNum) || mintAmountNum < 1) {
-      return res.status(400).json({
-        error: "Invalid mintAmount",
-        message: "mintAmount must be a number greater than or equal to 1",
-      });
-    }
-
-    if (isNaN(maxMintCountNum) || maxMintCountNum < 10) {
-      return res.status(400).json({
-        error: "Invalid maxMintCount",
-        message: "maxMintCount must be an integer greater than or equal to 10",
-      });
-    }
-
-    if (isNaN(priceNum) || priceNum < 1) {
-      return res.status(400).json({
-        error: "Invalid price",
-        message: "price must be a number greater than or equal to 1",
-      });
-    }
-
-    // Payment token validation
-    if (paymentToken !== 'USDC' && paymentToken !== 'USDT') {
-      return res.status(400).json({
-        error: "Invalid payment token",
-        message: "paymentToken must be either 'USDC' or 'USDT'",
-      });
-    }
-
-    // 🔒 Acquire advisory lock to prevent concurrent deployments
-    // Use a deployment-specific lock ID
-    const lockId = getAdvisoryLockId('token-deployment-global');
-    
-    await client.query('BEGIN');
-    const lockResult = await client.query('SELECT pg_try_advisory_xact_lock($1) as acquired', [lockId.toString()]);
-    
-    if (!lockResult.rows[0].acquired) {
-      await client.query('ROLLBACK');
-      return res.status(503).json({
-        error: "Deployment in progress",
-        message: "Another token is currently being deployed. Please wait a moment and try again.",
-        retryAfter: 5, // Suggest retry after 5 seconds
-      });
-    }
-    
-    // Verify authorization is to our address and for correct amount
-    const usdcAddress = network === 'base-sepolia' 
-      ? '0x036CbD53842c5426634e7929541eC2318f3dCF7e' as `0x${string}`
-      : '0x833589fCD6eDb6E08f4c7C32D4f71b54bdA02913' as `0x${string}`;
-
-    if (getAddress(authorization.to) !== getAddress(account.address)) {
-      await client.query('ROLLBACK');
-      return res.status(400).json({
-        error: "Invalid payment recipient",
-        message: `Payment must be sent to ${account.address}`,
-      });
-    }
-
-    if (BigInt(authorization.value) !== DEPLOY_FEE_USDC) {
-      await client.query('ROLLBACK');
-      return res.status(400).json({
-        error: "Invalid payment amount",
-        message: `Payment must be exactly 10 USDC (${DEPLOY_FEE_USDC.toString()} wei)`,
-      });
-    }
-
-    // Create deployment config
-    const deployConfig: TokenDeployConfig = {
-      name,
-      symbol,
-      mintAmount: mintAmount.toString(),
-      maxMintCount: parseInt(maxMintCount),
-      price: price.toString(),
-      paymentToken: paymentToken === 'USDT' ? 'USDT' : 'USDC',
-      network,
-      deployer: normalizedDeployer,
-      excessRecipient: excessRecipient,
-      imageUrl: imageUrl || undefined,
-      description: description || undefined,
-    };
-
-    // Add payment to queue (will trigger deployment after payment succeeds)
-    const paymentId = await paymentQueueProcessor.addToQueue(
-      'deploy',
-      authorization,
-      normalizedDeployer,
-      DEPLOY_FEE_USDC.toString(),
-      usdcAddress,
-      undefined, // No token address yet (will be created after deployment)
-      { deployConfig } // Store deployment config in metadata
-    );
-
-    // Commit transaction and release lock
-    await client.query('COMMIT');
-
-    // Return payment ID for status polling
-    return res.status(202).json({
-      success: true,
-      message: "Deployment payment queued. Token will be deployed after payment completes.",
-      paymentId,
-      paymentStatus: "pending",
-      statusUrl: `${req.protocol}://${req.get('host')}/api/payment/${paymentId}`,
-      estimatedSeconds: 5, // Rough estimate for payment processing
-    });
-  } catch (error: any) {
-    // Rollback transaction and release lock
-    try {
-      await client.query('ROLLBACK');
-    } catch (rollbackError) {
-      // Rollback failed
-    }
-    
-    return res.status(500).json({
-      error: "Deployment failed",
-      message: error.message,
-    });
-  } finally {
-    // Always release the client back to the pool
-    client.release();
-  }
-});
-
-/**
- * GET /api/tokens - Get all deployed tokens (with Redis cache)
- */
-app.get("/api/tokens", async (req, res) => {
-  if (!pool) {
-    return res.status(503).json({
-      error: "Database not configured",
-    });
-  }
-
-  try {
-    const { 
-      deployer, 
-      limit = 50, 
-      offset = 0,
-      search,
-      sortBy,
-      withTotal
-    } = req.query;
-    
-    // Cache key includes all query params for proper cache isolation
-    const cacheKey = `tokens:${network}:${deployer || 'all'}:${limit}:${offset}:${search || 'none'}:${sortBy || 'default'}:${withTotal || 'false'}`;
-    const cacheTTL = parseInt(process.env.TOKENS_CACHE_TTL || '30'); // 30 seconds default
-    
-    // Try cache first
-    if (redis) {
-      try {
-        const cached = await redis.get(cacheKey);
-        if (cached) {
-          return res.json(JSON.parse(cached));
-        }
-      } catch (cacheErr: any) {
-        // Redis read error
-      }
-    }
-
-    const result = await getAllTokens(pool, {
-      network,
-      deployer: deployer as string,
-      isActive: true,
-      limit: parseInt(limit as string),
-      offset: parseInt(offset as string),
-      search: search as string,
-      sortBy: (sortBy as 'mintCount' | 'created' | 'volume') || 'mintCount',
-      withTotal: withTotal === 'true',
-    });
-
-    // Handle both array and object return types
-    const tokens = Array.isArray(result) ? result : result.tokens;
-
-    if (tokens.length === 0) {
-      return res.json({ tokens: [], total: 0 });
-    }
-
-    // ⚡️ OPTIMIZATION: Use multicall to batch read all chain data in 1 RPC call
-    const contracts = tokens.flatMap(token => [
-      {
-        address: token.address as `0x${string}`,
-        abi: tokenAbi,
-        functionName: "mintCount" as const,
-      },
-      {
-        address: token.address as `0x${string}`,
-        abi: tokenAbi,
-        functionName: "liquidityDeployed" as const,
-      }
-    ]);
-
-    let chainResults: any[] = [];
-    try {
-      // Batch read all chain data (200 calls → 1 call!)
-      chainResults = await publicClient.multicall({ contracts, allowFailure: true });
-    } catch (err: any) {
-      // Multicall failed, using DB fallback
-    }
-
-    // Format tokens with chain data
-    const formattedTokens = tokens.map((token, i) => {
-      let mintCount = token.mint_count; // DB fallback
-      let liquidityDeployed = token.liquidity_deployed; // DB fallback
-
-      // Extract multicall results (2 calls per token)
-      if (chainResults.length > i * 2) {
-        const mintCountResult = chainResults[i * 2];
-        const lpResult = chainResults[i * 2 + 1];
-        
-        if (mintCountResult.status === 'success' && mintCountResult.result !== undefined) {
-          mintCount = Number(mintCountResult.result);
-        }
-        if (lpResult.status === 'success' && lpResult.result !== undefined) {
-          liquidityDeployed = lpResult.result as boolean;
-        }
-      }
-
-      // Calculate 24h USDC volume (now from optimized DB query)
-      const mintCount24h = parseInt(token.mint_count_24h || '0');
-      const priceMatch = token.price ? token.price.match(/[\d.]+/) : null;
-      const pricePerMint = priceMatch ? parseFloat(priceMatch[0]) : 0;
-      const volume24hUSDC = mintCount24h * pricePerMint;
-
-      return {
-        address: token.address,
-        name: token.name,
-        symbol: token.symbol,
-        deployer: token.deployer_address,
-        mintAmount: token.mint_amount,
-        maxMintCount: token.max_mint_count,
-        mintCount, // From chain or DB
-        mintCount24h,
-        volume24hUSDC,
-        price: token.price,
-        paymentToken: token.payment_token_symbol,
-        network: token.network,
-        liquidityDeployed,
-        createdAt: token.created_at,
-        mintUrl: `/mint/${token.address}`,
-        logoUrl: token.logo_url || null,
-      };
-    });
-
-    // Note: Sorting is now done in SQL query for better performance
-    // (launched tokens first, then by mint count or volume)
-
-    const response = {
-      tokens: formattedTokens,
-      total: !Array.isArray(result) ? result.total : formattedTokens.length,
-    };
-    
-    // Store in cache
-    if (redis) {
-      try {
-        await redis.setex(cacheKey, cacheTTL, JSON.stringify(response));
-      } catch (cacheErr: any) {
-        // Redis write error
-      }
-    }
-
-    return res.json(response);
-  } catch (error: any) {
-    return res.status(500).json({
-      error: "Failed to fetch tokens",
-      message: error.message,
-    });
-  }
-});
-
-/**
- * GET /api/tokens/:address - Get specific token info (with cache - 1 minute TTL)
- */
-app.get("/api/tokens/:address", async (req, res) => {
-  try {
-    const { address } = req.params;
-    const tokenContractAddress = address as `0x${string}`;
-    
-    // Cache key for individual token
-    const cacheKey = `token:${network}:${address.toLowerCase()}`;
-    const cacheTTL = parseInt(process.env.TOKEN_CACHE_TTL || '60'); // 60 seconds (1 minute) default
-    
-    // Try Redis cache first
-    if (redis) {
-      try {
-        const cached = await redis.get(cacheKey);
-        if (cached) {
-          console.log(`✅ Cache hit (Redis): ${address}`);
-          return res.json(JSON.parse(cached));
-        }
-      } catch (cacheErr: any) {
-        console.warn(`⚠️  Redis cache error: ${cacheErr.message}`);
-      }
-    }
-    
-    // Try in-memory cache as fallback
-    const memCacheEntry = tokenInfoCache.get(cacheKey);
-    if (memCacheEntry && memCacheEntry.expiry > Date.now()) {
-      console.log(`✅ Cache hit (Memory): ${address}`);
-      return res.json(memCacheEntry.data);
-    }
-
-    // Fetch on-chain data
-    const [mintAmount, maxSupply, totalSupply, remainingSupply, mintCount, maxMintCount, liquidityDeployed] = 
-      await Promise.all([
-        publicClient.readContract({
-          address: tokenContractAddress,
-          abi: tokenAbi,
-          functionName: "mintAmount",
-        }),
-        publicClient.readContract({
-          address: tokenContractAddress,
-          abi: tokenAbi,
-          functionName: "maxSupply",
-        }),
-        publicClient.readContract({
-          address: tokenContractAddress,
-          abi: tokenAbi,
-          functionName: "totalSupply",
-        }),
-        publicClient.readContract({
-          address: tokenContractAddress,
-          abi: tokenAbi,
-          functionName: "remainingSupply",
-        }),
-        publicClient.readContract({
-          address: tokenContractAddress,
-          abi: tokenAbi,
-          functionName: "mintCount",
-        }),
-        publicClient.readContract({
-          address: tokenContractAddress,
-          abi: tokenAbi,
-          functionName: "maxMintCount",
-        }),
-        publicClient.readContract({
-          address: tokenContractAddress,
-          abi: tokenAbi,
-          functionName: "liquidityDeployed",
-        }),
-      ]);
-
-    const mintProgress = Number(mintCount) / Number(maxMintCount) * 100;
-
-    // Get database info if available
-    let dbToken = null;
-    if (pool) {
-      dbToken = await getToken(pool, address);
-    }
-
-    // Get decimals from contract (new X402Tokens use 6 decimals)
-    let decimals = 6; // Default to 6 decimals
-    try {
-      const decimalsResult = await publicClient.readContract({
-        address: address as `0x${string}`,
-        abi: tokenAbi,
-        functionName: 'decimals',
-      }) as number;
-      decimals = decimalsResult;
-    } catch (err) {
-      console.warn(`Failed to read decimals for ${address}, using default 6:`, err);
-    }
-
-    const response = {
-      address: address,
-      name: dbToken?.name || "Unknown Token",
-      symbol: dbToken?.symbol || "???",
-      tokensPerMint: mintAmount.toString(),
-      maxSupply: maxSupply.toString(),
-      totalSupply: totalSupply.toString(),
-      remainingSupply: remainingSupply.toString(),
-      mintCount: mintCount.toString(),
-      maxMintCount: maxMintCount.toString(),
-      mintProgress: `${mintProgress.toFixed(2)}%`,
-      liquidityDeployed,
-      network,
-      price: dbToken?.price || "1 USDC",
-      paymentToken: dbToken?.payment_token_symbol || "USDC",
-      deployer: dbToken?.deployer_address,
-      paymentAddress: address, // USDC should be sent to token contract
-      logoUrl: dbToken?.logo_url || null,
-      decimals, // Token decimals (6 for new X402Tokens, 18 for old ones)
-    };
-    
-    // Store in Redis cache
-    if (redis) {
-      try {
-        await redis.setex(cacheKey, cacheTTL, JSON.stringify(response));
-        console.log(`💾 Cached in Redis: ${address} (TTL: ${cacheTTL}s)`);
-      } catch (cacheErr: any) {
-        console.warn(`⚠️  Redis cache write error: ${cacheErr.message}`);
-      }
-    }
-    
-    // Store in memory cache as fallback
-    tokenInfoCache.set(cacheKey, {
-      data: response,
-      expiry: Date.now() + TOKEN_CACHE_TTL_MS
-    });
-    console.log(`💾 Cached in Memory: ${address} (TTL: 60s)`);
-
-    return res.json(response);
-  } catch (error: any) {
-    return res.status(500).json({
-      error: "Failed to fetch token info",
-      message: error.message,
-    });
-  }
-});
-
-/**
- * POST /api/mint/:address - Mint tokens (with gasless support)
- * Supports both x402 and traditional EIP-3009 payment methods
- */
-app.post("/api/mint/:address", async (req, res) => {
-  try {
-    const { address: tokenAddress } = req.params;
-    const tokenContractAddress = tokenAddress as `0x${string}`;
-    const quantity = req.body.quantity || 1; // Support batch minting
-    
-    console.log(`📦 Request quantity: ${quantity}, body:`, JSON.stringify(req.body));
-    
-    if (quantity < 1 || quantity > 10) {
-      return res.status(400).json({
-        error: "Invalid quantity",
-        message: "Quantity must be between 1 and 10",
-      });
-    }
-    
-    // 🔒 SECURITY: Payment verification is REQUIRED
-    // Check payment method: x402 (X-PAYMENT header) or traditional (authorization body)
-    const paymentHeader = req.headers['x-payment'] as string | undefined;
-    const authorization = req.body.authorization;
-    
-    // Determine payment mode
-    const useX402 = !!paymentHeader && x402Enabled;
-    const useTraditional = !!authorization;
-    
-    // If no payment provided, return 402 Payment Required (x402 format)
-    if (!useX402 && !useTraditional) {
-      // Get token price for 402 response
-      let tokenPrice = "1 USDC";
-      if (pool) {
-        const dbToken = await getToken(pool, tokenAddress);
-        if (dbToken) {
-          tokenPrice = dbToken.price;
-        }
-      }
-      
-      const priceMatch = tokenPrice.match(/[\d.]+/);
-      const pricePerMint = priceMatch ? parseFloat(priceMatch[0]) : 1;
-      const totalPrice = pricePerMint * quantity;
-      const totalPriceWei = BigInt(Math.floor(totalPrice * 1e6)); // USDC wei (6 decimals)
-      const baseUrl = `${req.protocol}://${req.get('host')}`;
-      
-      // Generate payment requirements using shared function
-      const paymentRequirements = generatePaymentRequirements(
-        tokenAddress,
-        quantity,
-        totalPrice,
-        totalPriceWei,
-        baseUrl
-      );
-      
-      // x402-fetch expects this exact format:
-      // { x402Version: 1, accepts: [PaymentRequirements] }
-      const x402Response = {
-        x402Version: 1,
-        accepts: [paymentRequirements], // Array of payment options
-      };
-      
-      // Return 402 with x402 standard format
-      // Set x402 version header for client detection
-      res.setHeader('X-Payment-Required', 'x402');
-      res.setHeader('X-Payment-Version', '1');
-      return res.status(402).json(x402Response);
-    }
-    
-    // Validate traditional payment has signature
-    if (useTraditional && (!authorization || !authorization.signature)) {
-      return res.status(400).json({
-        error: "Invalid payment authorization",
-        message: "Traditional payment requires authorization with signature",
-      });
-    }
-    
-    // 🚀 ALL PAYMENTS MUST USE X402
-    if (!useX402) {
-      return res.status(400).json({
-        error: "x402 payment required",
-        message: "All payments must use x402 protocol",
-      });
-    }
-
-    let payer: `0x${string}`;
-      
-      // Get token price for x402 verification
-      let expectedPrice: bigint;
-      if (pool) {
-        const dbToken = await getToken(pool, tokenAddress);
-        if (dbToken) {
-          const priceMatch = dbToken.price.match(/[\d.]+/);
-          if (priceMatch) {
-            const priceInUSDC = parseFloat(priceMatch[0]);
-            expectedPrice = BigInt(Math.floor(priceInUSDC * 1e6)) * BigInt(quantity);
-          } else {
-            expectedPrice = BigInt(1e6) * BigInt(quantity); // Default 1 USDC per mint
-          }
-        } else {
-          expectedPrice = BigInt(1e6) * BigInt(quantity);
-        }
-      } else {
-        expectedPrice = BigInt(1e6) * BigInt(quantity);
-      }
-      
-      // Decode payment header to get payer
-      const paymentPayload = JSON.parse(Buffer.from(paymentHeader!, 'base64').toString('utf-8'));
-      payer = paymentPayload.payload?.authorization?.from as `0x${string}`;
-      
-      // First verify the payment
-      console.log(`💰 Expected price: ${expectedPrice} wei for quantity ${quantity}`);
-      const verifyResult = await verifyX402Payment(paymentHeader!, tokenAddress, expectedPrice, quantity, req);
-      
-      if (!verifyResult.valid) {
-        return res.status(400).json({
-          error: "x402 payment verification failed",
-          message: verifyResult.error || "Payment signature or parameters invalid",
-        });
-      }
-      
-    // 🔒 SECURE X402 ASYNC MODE: Payment FIRST, then mints via callback
-    // Extract authorization from x402 payment
-
-    const paymentAuth = paymentPayload.payload?.authorization;
-    const paymentSignature = paymentPayload.payload?.signature;
-    
-    if (!paymentAuth) {
-      return res.status(400).json({
-        error: "Invalid x402 payment",
-        message: "Missing authorization in payment payload",
-      });
-    }
-    
-    // 🛡️ RATE LIMITING: Check pending payments for this user
-    if (pool) {
-      try {
-        const pendingCountResult = await pool.query(
-          `SELECT COUNT(*) as count FROM payment_queue 
-           WHERE payer = $1 AND status IN ('pending', 'processing', 'sent')`,
-          [payer]
-        );
-        const pendingCount = parseInt(pendingCountResult.rows[0].count);
-        const maxPendingPerUser = 10; // Max 10 pending payments per user
-        
-        if (pendingCount >= maxPendingPerUser) {
-          console.log(`🚫 Rate limit: User ${payer} has ${pendingCount} pending payments`);
-          return res.status(429).json({
-            error: "Too many pending payments",
-            message: `You have ${pendingCount} pending payments. Please wait for them to complete.`,
-            pendingCount,
-          });
-        }
-      } catch (rateLimitError: any) {
-        console.error('⚠️ Rate limit check failed:', rateLimitError.message);
-        // Don't block the request if rate limit check fails
-      }
-    }
-    
-    // Combine authorization and signature for payment processor
-    const authorizationWithSignature = {
-      ...paymentAuth,
-      signature: paymentSignature, // Add signature to authorization object
-    };
-
-    // Get payment token address
-    let paymentTokenAddress: `0x${string}`;
-    if (pool) {
-      const dbToken = await getToken(pool, tokenAddress);
-      if (dbToken) {
-        paymentTokenAddress = dbToken.payment_token_address as `0x${string}`;
-      } else {
-        paymentTokenAddress = network === 'base-sepolia' 
-          ? '0x036CbD53842c5426634e7929541eC2318f3dCF7e' as `0x${string}`
-          : '0x833589fCD6eDb6E08f4c7C32D4f71b54bdA02913' as `0x${string}`;
-      }
-    } else {
-      paymentTokenAddress = network === 'base-sepolia' 
-        ? '0x036CbD53842c5426634e7929541eC2318f3dCF7e' as `0x${string}`
-        : '0x833589fCD6eDb6E08f4c7C32D4f71b54bdA02913' as `0x${string}`;
-    }
-
-    // 🔒 CRITICAL: Add payment to queue FIRST
-    // Mints will be created by payment callback ONLY after payment is confirmed on-chain
-    try {
-      const paymentQueueId = await paymentQueueProcessor.addToQueue(
-        'mint',
-        authorizationWithSignature, // Include signature for payment processor
-        payer,
-        expectedPrice.toString(),
-        paymentTokenAddress,
-        tokenAddress,
-        { 
-          quantity, 
-          mode: 'x402',
-          paymentHeader, // Store full payment header for mint creation
-          timestamp: Date.now(), // For generating mint txHashes in callback
-        }
-      );
-
-      console.log(`✅ X402 payment queued: ${paymentQueueId} (${quantity}x mint will be created after payment confirms)`);
-      
-      // ✅ IMMEDIATE RETURN - Payment processes in background
-      // Mints will be created ONLY after payment is confirmed (via callback)
-      return res.status(202).json({ // 202 Accepted
-        success: true,
-        message: `Payment queued - ${quantity}x mint will start after payment confirms`,
-        paymentQueueId,
-        quantity,
-        payer,
-        paymentMode: 'x402',
-        status: 'payment_pending',
-        note: 'Poll /api/payment/:paymentQueueId for status. Mints will be created automatically after payment confirms.',
-      });
-      
-    } catch (error: any) {
-      return res.status(500).json({
-        error: "Failed to queue payment",
-        message: error.message,
-      });
-    }
-  } catch (error: any) {
-    return res.status(500).json({
-      error: "Mint failed",
-      message: error.message,
-    });
-  }
-});
-
-/**
- * GET /api/payment/:paymentId - Get payment status
- */
-app.get("/api/payment/:paymentId", async (req, res) => {
-  try {
-    const { paymentId } = req.params;
-    const status = await paymentQueueProcessor.getPaymentStatus(paymentId);
-    
-    if (!status) {
-      return res.status(404).json({
-        error: "Payment not found",
-      });
-    }
-
-    // Format response
-    const response: any = {
-      paymentId: status.id,
-      paymentType: status.payment_type,
-      status: status.status,
-      payer: status.payer,
-      amount: status.amount,
-      paymentTokenAddress: status.payment_token_address,
-      txHash: status.tx_hash,
-      error: status.error,
-      createdAt: status.created_at,
-      processedAt: status.processed_at,
-    };
-
-    // Include deployment result if available
-    if (status.result) {
-      response.result = status.result;
-      
-      // For deploy payments, add convenient fields
-      if (status.payment_type === 'deploy' && status.result.tokenAddress) {
-        response.tokenAddress = status.result.tokenAddress;
-        response.deployTxHash = status.result.deployTxHash;
-        response.mintUrl = `${req.protocol}://${req.get('host')}/mint/${status.result.tokenAddress}`;
-      }
-    }
-
-    return res.json(response);
-  } catch (error: any) {
-    return res.status(500).json({
-      error: "Failed to fetch payment status",
-      message: error.message,
-    });
-  }
-});
-
-/**
- * GET /api/payment/stats - Get payment queue statistics
- */
-app.get("/api/payment/stats", async (req, res) => {
-  try {
-    const stats = await paymentQueueProcessor.getStats();
-    return res.json(stats);
-  } catch (error: any) {
-    return res.status(500).json({
-      error: "Failed to fetch payment stats",
-      message: error.message,
-    });
-  }
-});
-
-/**
- * GET /api/queue/:queueId - Get queue item status
- */
-app.get("/api/queue/:queueId", async (req, res) => {
-  try {
-    const { queueId } = req.params;
-    const status = await queueProcessor.getQueueStatus(queueId);
-    
-    if (!status) {
-      return res.status(404).json({
-        error: "Queue item not found",
-      });
-    }
-
-    return res.json(status);
-  } catch (error: any) {
-    return res.status(500).json({
-      error: "Failed to fetch queue status",
-      message: error.message,
-    });
-  }
-});
-
-/**
- * GET /api/queue/stats - Get queue statistics
- */
-app.get("/api/queue/stats", async (req, res) => {
-  try {
-    const stats = await queueProcessor.getQueueStats();
-    return res.json(stats);
-  } catch (error: any) {
-    return res.status(500).json({
-      error: "Failed to fetch queue stats",
-      message: error.message,
-    });
-  }
-});
-
-// ==================== User & Points System APIs ====================
-
-/**
- * Get or create user by wallet address
- * GET /api/user/:address
- */
-app.get("/api/user/:address", async (req, res) => {
-  try {
-    const { address } = req.params;
-
-    if (!isAddress(address)) {
-      return res.status(400).json({ error: "Invalid wallet address" });
-    }
-
-    const user = await userService.getOrCreateUser(address);
-    
-    return res.json({
-      success: true,
-      user,
-    });
-  } catch (error: any) {
-    console.error("Error fetching user:", error);
-    return res.status(500).json({
-      error: "Failed to fetch user",
-      message: error.message,
-    });
-  }
-});
-
-/**
- * Use invitation code
- * POST /api/user/:address/invite
- * Body: { invitationCode: string }
- */
-app.post("/api/user/:address/invite", async (req, res) => {
-  try {
-    const { address } = req.params;
-    const { invitationCode } = req.body;
-
-    if (!isAddress(address)) {
-      return res.status(400).json({ error: "Invalid wallet address" });
-    }
-
-    if (!invitationCode || typeof invitationCode !== 'string') {
-      return res.status(400).json({ error: "Invitation code is required" });
-    }
-
-    // Ensure user exists
-    await userService.getOrCreateUser(address);
-
-    // Use invitation code
-    const result = await userService.useInvitationCode(address, invitationCode);
-
-    if (!result.success) {
-      return res.status(400).json({
-        success: false,
-        error: result.message,
-      });
-    }
-
-    return res.json(result);
-  } catch (error: any) {
-    console.error("Error using invitation code:", error);
-    return res.status(500).json({
-      error: "Failed to use invitation code",
-      message: error.message,
-    });
-  }
-});
-
-/**
- * Get user rank
- * GET /api/user/:address/rank
- */
-app.get("/api/user/:address/rank", async (req, res) => {
-  try {
-    const { address } = req.params;
-
-    if (!isAddress(address)) {
-      return res.status(400).json({ error: "Invalid wallet address" });
-    }
-
-    const rank = await userService.getUserRank(address);
-
-    if (rank === null) {
-      return res.status(404).json({ error: "User not found in rankings" });
-    }
-
-    return res.json({
-      success: true,
-      rank,
-    });
-  } catch (error: any) {
-    console.error("Error fetching user rank:", error);
-    return res.status(500).json({
-      error: "Failed to fetch user rank",
-      message: error.message,
-    });
-  }
-});
-
-/**
- * Get user's referrals
- * GET /api/user/:address/referrals
- */
-app.get("/api/user/:address/referrals", async (req, res) => {
-  try {
-    const { address } = req.params;
-
-    if (!isAddress(address)) {
-      return res.status(400).json({ error: "Invalid wallet address" });
-    }
-
-    const referrals = await userService.getUserReferrals(address);
-
-    return res.json({
-      success: true,
-      count: referrals.length,
-      referrals,
-    });
-  } catch (error: any) {
-    console.error("Error fetching referrals:", error);
-    return res.status(500).json({
-      error: "Failed to fetch referrals",
-      message: error.message,
-    });
-  }
-});
-
-/**
- * Get leaderboard
- * GET /api/leaderboard
- * Query params: limit (default: 100), offset (default: 0)
- */
-app.get("/api/leaderboard", async (req, res) => {
-  try {
-    const limit = Math.min(parseInt(req.query.limit as string) || 100, 1000);
-    const offset = parseInt(req.query.offset as string) || 0;
-
-    const leaderboard = await userService.getLeaderboard(limit, offset);
-    const stats = await userService.getLeaderboardStats();
-
-    return res.json({
-      success: true,
-      stats,
-      leaderboard,
-      pagination: {
-        limit,
-        offset,
-        total: stats.total_users,
-      },
-    });
-  } catch (error: any) {
-    console.error("Error fetching leaderboard:", error);
-    return res.status(500).json({
-      error: "Failed to fetch leaderboard",
-      message: error.message,
-    });
-  }
-});
-
-/**
- * Get leaderboard stats only
- * GET /api/leaderboard/stats
- */
-app.get("/api/leaderboard/stats", async (req, res) => {
-  try {
-    const stats = await userService.getLeaderboardStats();
-
-    return res.json({
-      success: true,
-      stats,
-    });
-  } catch (error: any) {
-    console.error("Error fetching leaderboard stats:", error);
-    return res.status(500).json({
-      error: "Failed to fetch leaderboard stats",
-      message: error.message,
-    });
-  }
-});
-
->>>>>>> ad93a2a8
 // Health check
 app.get("/health", (req, res) => {
   res.json({
